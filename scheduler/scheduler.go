--- conflicted
+++ resolved
@@ -6,14 +6,10 @@
 package scheduler
 
 import (
-<<<<<<< HEAD
 	"fmt"
 	"github.com/rafaeljusto/shelter/errors"
-=======
-	"errors"
 	"github.com/rafaeljusto/shelter/log"
 	"runtime"
->>>>>>> d2338af0
 	"sync"
 	"time"
 )
