#!/usr/bin/env python

# Copyright 2014 Rafael Dantas Justo. All rights reserved.
# Use of this source code is governed by a GPL
# license that can be found in the LICENSE file.

import fnmatch
import getopt
import os
import subprocess
import sys

def initialChecks():
  if "GOPATH" not in os.environ:
    print("Need to set GOPATH")
    sys.exit(1)

def findPath():
  goPath = os.environ["GOPATH"]
  goPathParts = goPath.split(":")
  for goPathPart in goPathParts:
    projectPath = os.path.join(goPathPart, "src", "github.com",
      "rafaeljusto", "shelter")
    if os.path.exists(projectPath):
      return projectPath

  return ""

def changePath():
  projectPath = findPath()
  if len(projectPath) == 0:
    print("Project not found")
    sys.exit(1)

  os.chdir(projectPath)

def buildMainBinary():
  try:
    subprocess.check_call(["go", "build", "shelter.go"])

  except subprocess.CalledProcessError:
    print("Error building main binary")
    sys.exit(1)

  try:
    os.remove("shelter")
    os.remove("shelter.exe")

  except OSError:
    pass

def runUnitTests(benchmark):
  print("\n[[ UNIT TESTS ]]\n")

  success = True

  try:
    subprocess.check_call(["go", "install", "./..."])

<<<<<<< HEAD
      # Uncomment this after handy framework fix for error tag
      #subprocess.check_call(["go", "vet", goPackage])

      if benchmark:
        subprocess.check_call(["go", "test", "-cover", "-bench", ".", "-benchmem", goPackage])
      else:
        subprocess.check_call(["go", "test", "-cover", goPackage])
=======
    # Will turn on only when all problems are solved
    #subprocess.check_call(["go", "vet", "./..."])
>>>>>>> 22a0cf34

    if benchmark:
      subprocess.check_call(["go", "test", "-cover", "-bench", ".", "-benchmem", "./..."])
    else:
      subprocess.check_call(["go", "test", "-cover", "./..."])

  except subprocess.CalledProcessError:
    success = False

  if not success:
    print("Errors during the unit test execution")
    sys.exit(1)

def runIntegrationTests():
  print("\n[[ INTEGRATION TESTS ]]\n")

  testFiles = []
  for root, dirnames, filenames in os.walk("testing"):
    for filename in fnmatch.filter(filenames, "*.go"):
      # Ignore utils directory
      if "utils" in root:
        continue

      testFiles.append(os.path.join(root, filename))

  testFiles = set(testFiles)
  testFiles = list(testFiles)
  testFiles.sort()

  success = True

  for testFile in testFiles:
    config = "-config=" + testFile[:len(testFile)-3] + ".conf"
    try:
      subprocess.check_call(["go", "run", "-race", testFile, config])

    except:
      success = False

  # One of the integration tests creates a temporary
  # log file, we just need to remove it
  try:
    os.remove("scan.log")

  except OSError:
    pass

  if not success:
    print("Errors during the integration test execution")
    sys.exit(1)

def runInterfaceTests():
  print("\n[[ INTERFACE TESTS ]]\n")

  success = True
  karmaConf = os.path.join("templates", "client", "tests", "karma.conf.js")
  commandLine = subprocess.list2cmdline(["karma", "start", karmaConf, "--single-run"])

  try:
    subprocess.check_call([commandLine], shell=True)

  except:
    success = False

  if not success:
    print("Errors during the interface test execution")
    sys.exit(1)

###################################################################

def usage():
  print("")
  print("Usage: " + sys.argv[0] + " [-h|--help] [-u|--unit] [-b|--bench] [-n|--integration] [-i|--interface]")
  print("  Where -h or --help is for showing this usage")
  print("        -u or --unit is to run only the unit tests")
  print("        -b or --bench is to run unit tests with benchmark")
  print("        -n or --integration is to run integration tests")
  print("        -i or --interface is to run only the interface tests")

def main(argv):
  try:
    opts, args = getopt.getopt(argv, "ubni", ["unit", "bench", "integration", "interface"])

  except getopt.GetoptError as err:
    print(str(err))
    usage()
    sys.exit(1)

  unitTestOnly = False
  integrationTestOnly = False
  interfaceTestOnly = False
  benchmark = False

  for key, value in opts:
    if key in ("-u", "--unit"):
      unitTestOnly = True

    elif key in ("-b", "--bench"):
      benchmark = True

    elif key in ("-n", "--integration"):
      integrationTestOnly = True

    elif key in ("-i", "--interface"):
      interfaceTestOnly = True

    elif key in ("-h", "--help"):
      usage()
      sys.exit(0)

  try:
    initialChecks()
    changePath()
    buildMainBinary()

    if unitTestOnly or not (integrationTestOnly or interfaceTestOnly):
      runUnitTests(benchmark)

    if integrationTestOnly or not (unitTestOnly or interfaceTestOnly):
      runIntegrationTests()

    if interfaceTestOnly or not (unitTestOnly or integrationTestOnly):
      runInterfaceTests()

  except KeyboardInterrupt:
    sys.exit(1)

if __name__ == "__main__":
  main(sys.argv[1:])<|MERGE_RESOLUTION|>--- conflicted
+++ resolved
@@ -57,18 +57,8 @@
   try:
     subprocess.check_call(["go", "install", "./..."])
 
-<<<<<<< HEAD
-      # Uncomment this after handy framework fix for error tag
-      #subprocess.check_call(["go", "vet", goPackage])
-
-      if benchmark:
-        subprocess.check_call(["go", "test", "-cover", "-bench", ".", "-benchmem", goPackage])
-      else:
-        subprocess.check_call(["go", "test", "-cover", goPackage])
-=======
     # Will turn on only when all problems are solved
     #subprocess.check_call(["go", "vet", "./..."])
->>>>>>> 22a0cf34
 
     if benchmark:
       subprocess.check_call(["go", "test", "-cover", "-bench", ".", "-benchmem", "./..."])
