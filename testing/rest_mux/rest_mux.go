--- conflicted
+++ resolved
@@ -99,11 +99,7 @@
 	}
 
 	if response.StatusCode != http.StatusNotFound {
-<<<<<<< HEAD
-		utils.Fatalln("Not returning HTTP Service Unavailable when the URI is not registered", nil)
-=======
 		utils.Fatalln("Not returning HTTP Not Found when the URI is not registered", nil)
->>>>>>> b200f2aa
 	}
 
 	data := []struct {
